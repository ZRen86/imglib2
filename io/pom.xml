<?xml version="1.0" encoding="UTF-8"?>
<project xmlns="http://maven.apache.org/POM/4.0.0" xmlns:xsi="http://www.w3.org/2001/XMLSchema-instance" xsi:schemaLocation="http://maven.apache.org/POM/4.0.0 http://maven.apache.org/xsd/maven-4.0.0.xsd">
	<modelVersion>4.0.0</modelVersion>

	<parent>
		<groupId>net.imglib2</groupId>
		<artifactId>pom-imglib2</artifactId>
		<version>2.0.0-SNAPSHOT</version>
	</parent>

	<artifactId>imglib2-io</artifactId>

	<name>ImgLib2 I/O</name>
	<description>Reads various file formats using Bio-Formats.</description>

	<dependencies>
		<dependency>
			<groupId>${project.groupId}</groupId>
			<artifactId>imglib2</artifactId>
			<version>${project.version}</version>
		</dependency>

		<dependency>
<<<<<<< HEAD
			<groupId>${bio-formats.groupId}</groupId>
			<artifactId>loci-common</artifactId>
			<version>${bio-formats.version}</version>
=======
			<groupId>${project.groupId}</groupId>
			<artifactId>imglib2-meta</artifactId>
			<version>${project.version}</version>
		</dependency>
		<dependency>
			<groupId>${scifio.groupId}</groupId>
			<artifactId>loci-legacy</artifactId>
			<version>${scifio.version}</version>
>>>>>>> d3f8e640
		</dependency>
		<dependency>
			<groupId>${bio-formats.groupId}</groupId>
			<artifactId>ome-xml</artifactId>
			<version>${bio-formats.version}</version>
		</dependency>
		<dependency>
			<groupId>${bio-formats.groupId}</groupId>
			<artifactId>scifio</artifactId>
			<version>${bio-formats.version}</version>
		</dependency>

		<dependency>
			<groupId>org.slf4j</groupId>
			<artifactId>slf4j-log4j12</artifactId>
			<version>1.5.10</version>
			<scope>runtime</scope>
		</dependency>

		<dependency>
			<groupId>junit</groupId>
			<artifactId>junit</artifactId>
			<version>${junit.version}</version>
			<scope>test</scope>
		</dependency>
	</dependencies>

	<properties>
		<project.rootdir>${basedir}/../..</project.rootdir>
	</properties>

	<build>
		<plugins>
			<plugin>
				<artifactId>maven-jar-plugin</artifactId>
				<configuration>
					<archive>
						<manifest>
							<packageName>net.imglib2.io</packageName>
						</manifest>
					</archive>
				</configuration>
			</plugin>
		</plugins>
	</build>

	<!-- NB: for project parent, in case of partial checkout -->
	<repositories>
		<repository>
			<id>imagej.releases</id>
			<url>http://maven.imagej.net/content/repositories/releases</url>
		</repository>
		<repository>
			<id>imagej.snapshots</id>
			<url>http://maven.imagej.net/content/repositories/snapshots</url>
		</repository>
	</repositories>

</project><|MERGE_RESOLUTION|>--- conflicted
+++ resolved
@@ -19,22 +19,16 @@
 			<artifactId>imglib2</artifactId>
 			<version>${project.version}</version>
 		</dependency>
-
 		<dependency>
-<<<<<<< HEAD
-			<groupId>${bio-formats.groupId}</groupId>
-			<artifactId>loci-common</artifactId>
-			<version>${bio-formats.version}</version>
-=======
 			<groupId>${project.groupId}</groupId>
 			<artifactId>imglib2-meta</artifactId>
 			<version>${project.version}</version>
 		</dependency>
+
 		<dependency>
-			<groupId>${scifio.groupId}</groupId>
-			<artifactId>loci-legacy</artifactId>
-			<version>${scifio.version}</version>
->>>>>>> d3f8e640
+			<groupId>${bio-formats.groupId}</groupId>
+			<artifactId>loci-common</artifactId>
+			<version>${bio-formats.version}</version>
 		</dependency>
 		<dependency>
 			<groupId>${bio-formats.groupId}</groupId>
