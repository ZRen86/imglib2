--- conflicted
+++ resolved
@@ -82,7 +82,6 @@
 		}
 	}
 
-<<<<<<< HEAD
 	protected static void setCalibrationFromImagePlus( final Image<?> image, final ImagePlus imp ) 
 	{
 		final int d = image.getNumDimensions();
@@ -95,15 +94,6 @@
 		
 		if( c != null ) 
 		{
-=======
-	protected static void setCalibrationFromImagePlus( Image image, ImagePlus imp ) {
-		int d = image.getNumDimensions();
-		float [] spacing = new float[d];
-		for( int i = 0; i < d; ++i )
-			spacing[i] = 1f;
-		Calibration c = imp.getCalibration();
-		if( c != null ) {
->>>>>>> f36d461e
 			if( d >= 1 )
 				spacing[0] = (float)c.pixelWidth;
 			if( d >= 2 )
@@ -113,10 +103,7 @@
 			if( d >= 4 )
 				spacing[3] = (float)c.frameInterval;
 		}
-<<<<<<< HEAD
-		
-=======
->>>>>>> f36d461e
+
 		image.setCalibration( spacing );
 	}
 	
@@ -125,7 +112,6 @@
 		if ( imp.getType() != ImagePlus.GRAY8)
 			return null;
 		
-<<<<<<< HEAD
 		final ImagePlusContainerFactory containerFactory = new ImagePlusContainerFactory();
 		final ByteImagePlus<UnsignedByteType> container = new ByteImagePlus<UnsignedByteType>( imp,  containerFactory );
 
@@ -137,12 +123,6 @@
 
 		final Image<UnsignedByteType> image = new Image<UnsignedByteType>( container, new UnsignedByteType(), imp.getTitle() );
 
-=======
-		ImagePlusContainerFactory containerFactory = new ImagePlusContainerFactory();
-		ByteImagePlus<UnsignedByteType> container = new ByteImagePlus<UnsignedByteType>( imp,  containerFactory );
-		ImageFactory<UnsignedByteType> imageFactory = new ImageFactory<UnsignedByteType>( new UnsignedByteType(), containerFactory );				
-		Image<UnsignedByteType> image = new Image<UnsignedByteType>( container, imageFactory, imp.getTitle() );
->>>>>>> f36d461e
 		setCalibrationFromImagePlus( image, imp );
 		
 		return image;		
@@ -153,7 +133,6 @@
 		if ( imp.getType() != ImagePlus.GRAY16)
 			return null;
 
-<<<<<<< HEAD
 		final ImagePlusContainerFactory containerFactory = new ImagePlusContainerFactory();
 		final ShortImagePlus<UnsignedShortType> container = new ShortImagePlus<UnsignedShortType>( imp,  containerFactory );
 
@@ -165,12 +144,6 @@
 
 		Image<UnsignedShortType> image = new Image<UnsignedShortType>( container, new UnsignedShortType(), imp.getTitle() );
 
-=======
-		ImagePlusContainerFactory containerFactory = new ImagePlusContainerFactory();
-		ShortImagePlus<UnsignedShortType> container = new ShortImagePlus<UnsignedShortType>( imp,  containerFactory );
-		ImageFactory<UnsignedShortType> imageFactory = new ImageFactory<UnsignedShortType>( new UnsignedShortType(), containerFactory );				
-		Image<UnsignedShortType> image = new Image<UnsignedShortType>( container, imageFactory, imp.getTitle() );
->>>>>>> f36d461e
 		setCalibrationFromImagePlus( image, imp );
 		
 		return image;						
@@ -181,7 +154,6 @@
 		if ( imp.getType() != ImagePlus.COLOR_RGB)
 			return null;
 
-<<<<<<< HEAD
 		final ImagePlusContainerFactory containerFactory = new ImagePlusContainerFactory();
 		final IntImagePlus<RGBALegacyType> container = new IntImagePlus<RGBALegacyType>( imp,  containerFactory );
 
@@ -193,12 +165,6 @@
 
 		final Image<RGBALegacyType> image = new Image<RGBALegacyType>( container, new RGBALegacyType(), imp.getTitle() );
 
-=======
-		ImagePlusContainerFactory containerFactory = new ImagePlusContainerFactory();
-		IntImagePlus<RGBALegacyType> container = new IntImagePlus<RGBALegacyType>( imp,  containerFactory );
-		ImageFactory<RGBALegacyType> imageFactory = new ImageFactory<RGBALegacyType>( new RGBALegacyType(), containerFactory );				
-		Image<RGBALegacyType> image = new Image<RGBALegacyType>( container, imageFactory, imp.getTitle() );
->>>>>>> f36d461e
 		setCalibrationFromImagePlus( image, imp );
 		
 		return image;				
@@ -209,7 +175,6 @@
 		if ( imp.getType() != ImagePlus.GRAY32)
 			return null;
 
-<<<<<<< HEAD
 		final ImagePlusContainerFactory containerFactory = new ImagePlusContainerFactory();
 		final FloatImagePlus<FloatType> container = new FloatImagePlus<FloatType>( imp,  containerFactory );
 
@@ -221,12 +186,6 @@
 
 		final Image<FloatType> image = new Image<FloatType>( container, new FloatType(), imp.getTitle() );
 
-=======
-		ImagePlusContainerFactory containerFactory = new ImagePlusContainerFactory();
-		FloatImagePlus<FloatType> container = new FloatImagePlus<FloatType>( imp,  containerFactory );
-		ImageFactory<FloatType> imageFactory = new ImageFactory<FloatType>( new FloatType(), containerFactory );				
-		Image<FloatType> image = new Image<FloatType>( container, imageFactory, imp.getTitle() );
->>>>>>> f36d461e
 		setCalibrationFromImagePlus( image, imp );
 		
 		return image;				
