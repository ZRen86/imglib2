/*
 * #%L
 * ImgLib2: a general-purpose, multidimensional image processing library.
 * %%
 * Copyright (C) 2009 - 2016 Tobias Pietzsch, Stephan Preibisch, Stephan Saalfeld,
 * John Bogovic, Albert Cardona, Barry DeZonia, Christian Dietz, Jan Funke,
 * Aivar Grislis, Jonathan Hale, Grant Harris, Stefan Helfrich, Mark Hiner,
 * Martin Horn, Steffen Jaensch, Lee Kamentsky, Larry Lindsey, Melissa Linkert,
 * Mark Longair, Brian Northan, Nick Perry, Curtis Rueden, Johannes Schindelin,
 * Jean-Yves Tinevez and Michael Zinsmaier.
 * %%
 * Redistribution and use in source and binary forms, with or without
 * modification, are permitted provided that the following conditions are met:
 *
 * 1. Redistributions of source code must retain the above copyright notice,
 *    this list of conditions and the following disclaimer.
 * 2. Redistributions in binary form must reproduce the above copyright notice,
 *    this list of conditions and the following disclaimer in the documentation
 *    and/or other materials provided with the distribution.
 *
 * THIS SOFTWARE IS PROVIDED BY THE COPYRIGHT HOLDERS AND CONTRIBUTORS "AS IS"
 * AND ANY EXPRESS OR IMPLIED WARRANTIES, INCLUDING, BUT NOT LIMITED TO, THE
 * IMPLIED WARRANTIES OF MERCHANTABILITY AND FITNESS FOR A PARTICULAR PURPOSE
 * ARE DISCLAIMED. IN NO EVENT SHALL THE COPYRIGHT HOLDERS OR CONTRIBUTORS BE
 * LIABLE FOR ANY DIRECT, INDIRECT, INCIDENTAL, SPECIAL, EXEMPLARY, OR
 * CONSEQUENTIAL DAMAGES (INCLUDING, BUT NOT LIMITED TO, PROCUREMENT OF
 * SUBSTITUTE GOODS OR SERVICES; LOSS OF USE, DATA, OR PROFITS; OR BUSINESS
 * INTERRUPTION) HOWEVER CAUSED AND ON ANY THEORY OF LIABILITY, WHETHER IN
 * CONTRACT, STRICT LIABILITY, OR TORT (INCLUDING NEGLIGENCE OR OTHERWISE)
 * ARISING IN ANY WAY OUT OF THE USE OF THIS SOFTWARE, EVEN IF ADVISED OF THE
 * POSSIBILITY OF SUCH DAMAGE.
 * #L%
 */


package net.imglib2.type.numeric.integer;

import java.math.BigDecimal;
import java.math.BigInteger;

import net.imglib2.img.NativeImg;
import net.imglib2.img.NativeImgFactory;
import net.imglib2.img.basictypeaccess.LongAccess;
import net.imglib2.img.basictypeaccess.array.LongArray;
import net.imglib2.type.NativeType;
import net.imglib2.type.Type;
import net.imglib2.type.numeric.NumericType;
import net.imglib2.util.Fraction;

/**
 * A {@link Type} with a bit depth of 128.
 * Each value is stored in two adjacent long in an array,
 * with the lower long first, then the upper long.
 * Currently the math methods defined in the superinterface {@link NumericType} are implemented using {@link BigInteger} and {@link BigDecimal}.
 * This class is not {@link Thread}-safe; do a {@link #copy()} first to operate on a different {@link Thread}.
 *
 * @author Albert Cardona
 */
public class Unsigned128BitType extends AbstractIntegerType<Unsigned128BitType> implements NativeType<Unsigned128BitType>
{
	private int i = 0;

	final protected NativeImg< ?, ? extends LongAccess > img;

	// 17, so the first byte is 0 to mean positive integer
	final protected byte[] bytes = new byte[17];

	// the DataAccess that holds the information
	protected LongAccess dataAccess;

	// this is the constructor if you want it to read from an array
	public Unsigned128BitType( final NativeImg< ?, ? extends LongAccess > bitStorage )
	{
		img = bitStorage;
	}

	// this is the constructor if you want it to be a variable
	public Unsigned128BitType( final long lower, final long upper )
	{
		this( ( NativeImg< ?, ? extends LongAccess > ) null );
		dataAccess = new LongArray( 2 );
		set( lower, upper );
	}

	// this is the constructor if you want it to be a variable
	public Unsigned128BitType( final BigInteger value )
	{
		this( ( NativeImg< ?, ? extends LongAccess > ) null );
		dataAccess = new LongArray( 2 );
		set( value );
	}

	// this is the constructor if you want to specify the dataAccess
	public Unsigned128BitType( final LongAccess access )
	{
		this( ( NativeImg< ?, ? extends LongAccess > ) null );
		dataAccess = access;
	}

	// this is the constructor if you want it to be a variable
	public Unsigned128BitType( ) { this( 0, 0 ); }

	@Override
	public NativeImg< Unsigned128BitType, ? extends LongAccess > createSuitableNativeImg( final NativeImgFactory< Unsigned128BitType > storageFactory, final long dim[] )
	{
		// create the container:
		final NativeImg< Unsigned128BitType, ? extends LongAccess > container = storageFactory.createLongInstance( dim, new Fraction( 2, 1 ) );

		// create a Type that is linked to the container
		final Unsigned128BitType linkedType = new Unsigned128BitType( container );

		// pass it to the NativeContainer
		container.setLinkedType( linkedType );

		return container;
	}

	@Override
	public void updateContainer( final Object c ) { dataAccess = img.update( c ); }

	@Override
	public Unsigned128BitType duplicateTypeOnSameNativeImg() { return new Unsigned128BitType( img ); }

	private final void intoBytes( final long lower, final long upper ) {
		bytes[ 0] = 0; // so the number is non-negative
		bytes[ 1] = (byte)((upper >>> 56) & 0xffL);
		bytes[ 2] = (byte)((upper >>> 48) & 0xffL);
		bytes[ 3] = (byte)((upper >>> 40) & 0xffL);
		bytes[ 4] = (byte)((upper >>> 32) & 0xffL);
		bytes[ 5] = (byte)((upper >>> 24) & 0xffL);
		bytes[ 6] = (byte)((upper >>> 16) & 0xffL);
		bytes[ 7] = (byte)((upper >>>  8) & 0xffL);
		bytes[ 8] = (byte) (upper         & 0xffL);
		bytes[ 9] = (byte)((lower >>> 56) & 0xffL);
		bytes[10] = (byte)((lower >>> 48) & 0xffL);
		bytes[11] = (byte)((lower >>> 40) & 0xffL);
		bytes[12] = (byte)((lower >>> 32) & 0xffL);
		bytes[13] = (byte)((lower >>> 24) & 0xffL);
		bytes[14] = (byte)((lower >>> 16) & 0xffL);
		bytes[15] = (byte)((lower >>>  8) & 0xffL);
		bytes[16] = (byte) (lower         & 0xffL);
	}

	/** The first byte is the most significant byte, like in {@link BigInteger#toByteArray()}.
	 * Only the last 16 bytes are read, if there are more. */
	public void set( final byte[] bytes ) {
		final int k = i * 2;
		int b = bytes.length - 1;
		for ( int offset = 0; offset < 2; ++offset ) {
			final int cut = Math.max( -1, b - 8 );
			long u = 0;
			for ( int p = 0; b > cut; --b, p += 8 ) {
				u |= ( bytes[ b ] & 0xffL ) << p;
			}
			dataAccess.setValue( k + offset, u );
		}
	}

	public BigInteger get() {
		final int k = i * 2;
		intoBytes( dataAccess.getValue( k ), dataAccess.getValue( k + 1 ) );
		return new BigInteger( bytes );
	}

	public void set( final BigInteger value ) {
		set( value.toByteArray() );
	}

	public void set( final long lower, final long upper ) {
		final int k = i * 2;
		dataAccess.setValue( k, lower );
		dataAccess.setValue( k + 1, upper );
	}

	/** Return the lowest 32 bits, like {@link BigInteger#intValue()}. */
	@Override
	public int getInteger() {
		return (int)(dataAccess.getValue( i * 2 ) & 0xffffffffL);
	}

	/** Return the lowest 64 bits, like {@link BigInteger#intValue()}. */
	@Override
	public long getIntegerLong() {
		return dataAccess.getValue( i * 2 );
	}

	@Override
	public BigInteger getBigInteger() {
		return get();
	}

	@Override
	public void setInteger( final int value ) {
		final int k = i * 2;
		dataAccess.setValue( k, value );
		dataAccess.setValue( k + 1, 0 );
	}

	@Override
	public void setInteger( final long value ) {
		final int k = i * 2;
		dataAccess.setValue( k, value );
		dataAccess.setValue( k + 1, 0 );
	}

	@Override
	public void setBigInteger(final BigInteger b) {
		set( b );
	}

	/** The maximum value that can be stored is {@code Math.pow(2, 128) -1},
	 * which cannot be represented with precision using a double */
	@Override
	public double getMaxValue() { return Math.pow( 2, 128 ) - 1; } // imprecise

	/** The true maximum value, unlike {@link #getMaxValue()} which cannot represent
	 * it in a {@code double}. */
	public BigInteger getMaxBigIntegerValue() {
		bytes[0] = 0;
		for (int b=1; b<bytes.length; ++b) {
			bytes[b] = -1; // 0xff
		}
		return new BigInteger(bytes);
	}

	@Override
	public double getMinValue()  { return 0; }

	@Override
	public int getIndex() { return i; }

	@Override
	public void updateIndex( final int index )
	{
		i = index;
	}

	@Override
	public void incIndex()
	{
		++i;
	}
	@Override
	public void incIndex( final int increment )
	{
		i += increment;
	}
	@Override
	public void decIndex()
	{
		--i;
	}
	@Override
	public void decIndex( final int decrement )
	{
		i -= decrement;
	}

	@Override
	public Unsigned128BitType createVariable(){ return new Unsigned128BitType(); }

	@Override
	public Unsigned128BitType copy(){
		final Unsigned128BitType copy = new Unsigned128BitType();
		final int k = i * 2;
		copy.set( dataAccess.getValue( k ), dataAccess.getValue( k + 1 ));
		return copy;
	}

	@Override
	public Fraction getEntitiesPerPixel() { return new Fraction( 2, 1 ); }

	@Override
	public int getBitsPerPixel() { return 128; }

	@Override
	public void inc() {
		final int k = i * 2;
		final long lower = dataAccess.getValue( k );
		if ( 0xffffffffffffffffL == lower ) {
			dataAccess.setValue( k, 0 );
			final long upper = dataAccess.getValue( k + 1 );
			if ( 0xffffffffffffffffL == upper ) {
				dataAccess.setValue( k + 1, 0 );
			} else {
				dataAccess.setValue( k + 1, upper + 1 );
			}
		} else {
			dataAccess.setValue( k, lower + 1 );
		}
	}

	@Override
	public void dec() {
		final int k = i * 2;
		final long lower = dataAccess.getValue( k );
		if ( 0 == lower ) {
			dataAccess.setValue( k, 0xffffffffffffffffL );
			final long upper = dataAccess.getValue( k + 1 );
			if ( 0 == upper ) {
				dataAccess.setValue( k + 1, 0xffffffffffffffffL );
			} else {
				dataAccess.setValue( k + 1, upper - 1 );
			}
		} else {
			dataAccess.setValue( k, lower - 1 );
		}
	}

	@Override
	public void setZero() {
		set( 0, 0 );
	}

	@Override
	public void setOne() {
		set( 1, 0 );
	}

<<<<<<< HEAD
	/** See {@link #mul(double)}. */
=======
	/** @see {@link #mul(double)}. */
>>>>>>> 86c79fbb
	@Override
	public void mul( final float c ) {
		mul( (double)c );
	}

	/** Implemented using {@link BigDecimal#multiply(BigDecimal)} and {@link BigDecimal#toBigInteger()}. */
	@Override
	public void mul( final double c ) {
		set( new BigDecimal( get() ).multiply( new BigDecimal( c ) ).toBigInteger() );
	}

	/** Relies on {@link BigInteger#add(BigInteger)}. */
	@Override
	public void add(final Unsigned128BitType t) {
		set( get().add( t.get() ).toByteArray() );
	}

	/** Relies on {@link BigInteger#subtract(BigInteger)}. */
	@Override
	public void sub(final Unsigned128BitType t) {
		set( get().subtract( t.get() ).toByteArray() );
	}

	/** Relies on {@link BigInteger#multiply(BigInteger)}. */
	@Override
	public void mul(final Unsigned128BitType t) {
		set( get().multiply( t.get() ).toByteArray() );
	}

	/** Relies on {@link BigInteger#divide(BigInteger)}. */
	@Override
	public void div(final Unsigned128BitType t) {
		set( get().divide( t.get() ).toByteArray() );
	}

	@Override
	public int compareTo( final Unsigned128BitType t ) {
		final long upper1 = dataAccess.getValue( i * 2 + 1 ),
		            upper2 = t.dataAccess.getValue( t.i * 2 + 1 );
		if ( -1 == UnsignedLongType.compare( upper1, upper2 ) ) {
			return -1;
		} else if ( upper1 == upper2 ) {
			final long lower1 = dataAccess.getValue( i * 2 ),
			            lower2 = t.dataAccess.getValue( t.i * 2 );
			return UnsignedLongType.compare( lower1, lower2 );
		}
		return 1;
	}

	@Override
	public boolean valueEquals( final Unsigned128BitType t )
	{
		final int k = i * 2;
		final int kt = t.i * 2;

		return
				( dataAccess.getValue( k ) == t.dataAccess.getValue( kt ) ) &&
				( dataAccess.getValue( k + 1 ) == t.dataAccess.getValue( kt + 1 ) );
	}
}<|MERGE_RESOLUTION|>--- conflicted
+++ resolved
@@ -317,11 +317,7 @@
 		set( 1, 0 );
 	}
 
-<<<<<<< HEAD
 	/** See {@link #mul(double)}. */
-=======
-	/** @see {@link #mul(double)}. */
->>>>>>> 86c79fbb
 	@Override
 	public void mul( final float c ) {
 		mul( (double)c );
