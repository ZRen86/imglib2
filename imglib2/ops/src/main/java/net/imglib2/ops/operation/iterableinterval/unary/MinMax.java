/*
 * #%L
 * ImgLib2: a general-purpose, multidimensional image processing library.
 * %%
 * Copyright (C) 2009 - 2012 Stephan Preibisch, Stephan Saalfeld, Tobias
 * Pietzsch, Albert Cardona, Barry DeZonia, Curtis Rueden, Lee Kamentsky, Larry
 * Lindsey, Johannes Schindelin, Christian Dietz, Grant Harris, Jean-Yves
 * Tinevez, Steffen Jaensch, Mark Longair, Nick Perry, and Jan Funke.
 * %%
 * Redistribution and use in source and binary forms, with or without
 * modification, are permitted provided that the following conditions are met:
 * 
 * 1. Redistributions of source code must retain the above copyright notice,
 *    this list of conditions and the following disclaimer.
 * 2. Redistributions in binary form must reproduce the above copyright notice,
 *    this list of conditions and the following disclaimer in the documentation
 *    and/or other materials provided with the distribution.
 * 
 * THIS SOFTWARE IS PROVIDED BY THE COPYRIGHT HOLDERS AND CONTRIBUTORS "AS IS"
 * AND ANY EXPRESS OR IMPLIED WARRANTIES, INCLUDING, BUT NOT LIMITED TO, THE
 * IMPLIED WARRANTIES OF MERCHANTABILITY AND FITNESS FOR A PARTICULAR PURPOSE
 * ARE DISCLAIMED. IN NO EVENT SHALL THE COPYRIGHT HOLDERS OR CONTRIBUTORS BE
 * LIABLE FOR ANY DIRECT, INDIRECT, INCIDENTAL, SPECIAL, EXEMPLARY, OR
 * CONSEQUENTIAL DAMAGES (INCLUDING, BUT NOT LIMITED TO, PROCUREMENT OF
 * SUBSTITUTE GOODS OR SERVICES; LOSS OF USE, DATA, OR PROFITS; OR BUSINESS
 * INTERRUPTION) HOWEVER CAUSED AND ON ANY THEORY OF LIABILITY, WHETHER IN
 * CONTRACT, STRICT LIABILITY, OR TORT (INCLUDING NEGLIGENCE OR OTHERWISE)
 * ARISING IN ANY WAY OUT OF THE USE OF THIS SOFTWARE, EVEN IF ADVISED OF THE
 * POSSIBILITY OF SUCH DAMAGE.
 * 
 * The views and conclusions contained in the software and documentation are
 * those of the authors and should not be interpreted as representing official
 * policies, either expressed or implied, of any organization.
 * #L%
 */

package net.imglib2.ops.operation.iterableinterval.unary;

import java.util.Iterator;

import net.imglib2.IterableInterval;
import net.imglib2.ops.img.UnaryObjectFactory;
import net.imglib2.ops.operation.UnaryOutputOperation;
import net.imglib2.type.numeric.RealType;
import net.imglib2.util.ValuePair;

/**
 * TODO
 * 
 * @author Christian Dietz (University of Konstanz)
 * 
 * @param <T> TODO
 */
public final class MinMax< T extends RealType< T >> implements UnaryOutputOperation< IterableInterval< T >, ValuePair< T, T >>
{

	private double saturation;

	private MakeHistogram< T > histOp;

	private UnaryObjectFactory< Iterable< T >, OpsHistogram > bufferFactory;

	public MinMax( double saturation, T type )
	{
		this.saturation = saturation;

		if ( saturation != 0 )
		{

			int bins;
			if ( !(type.getMaxValue() < Integer.MAX_VALUE))
			{
				bins = Short.MAX_VALUE * 2;
			}
			else
			{
				bins = ( int ) ( type.getMaxValue() - type.getMinValue() + 1 );
			}

			histOp = new MakeHistogram< T >( bins );
			bufferFactory = histOp.bufferFactory();
		}
	}

	public MinMax()
	{
		this( 0, null );
	}

	@Override
<<<<<<< HEAD
	public Pair< T, T > compute( IterableInterval< T > op, Pair< T, T > r )
=======
	public ValuePair< T, T > createEmptyOutput( IterableInterval< T > op )
	{
		final T t = op.iterator().next();
		return new ValuePair< T, T >( t.createVariable(), t.createVariable() );
	}

	@Override
	public ValuePair< T, T > compute( IterableInterval< T > op, ValuePair< T, T > r )
>>>>>>> 1aae8203
	{

		if ( saturation == 0 )
		{
			final Iterator< T > it = op.iterator();
			r.a.setReal( r.a.getMaxValue() );
			r.b.setReal( r.b.getMinValue() );
			while ( it.hasNext() )
			{
				T i = it.next();
				if ( r.a.compareTo( i ) > 0 )
					r.a.set( i );
				if ( r.b.compareTo( i ) < 0 )
					r.b.set( i );
			}
		}
		else
		{
			calcMinMaxWithSaturation( op, r, histOp.compute( op, bufferFactory.instantiate( op ) ) );
		}

		return r;
	}

	private void calcMinMaxWithSaturation( IterableInterval< T > interval, ValuePair< T, T > r, OpsHistogram hist )
	{
		int histMin = 0, histMax;
		int threshold = ( int ) ( interval.size() * saturation / 200.0 );

		// find min
		int pCount = 0;
		for ( int i = 0; i < hist.numBins(); i++ )
		{
			pCount += hist.get( i );
			if ( pCount > threshold )
			{
				histMin = i;
				break;
			}
		}

		// find max
		pCount = 0;
		histMax = hist.numBins() - 1;
		for ( int i = hist.numBins() - 1; i >= 0; i-- )
		{
			pCount += hist.get( i );
			if ( pCount > threshold )
			{
				histMax = i;
				break;
			}
		}
		r.a.setReal( ( histMin * ( ( r.a.getMaxValue() - r.a.getMinValue() ) / hist.numBins() ) ) + r.a.getMinValue() );
		r.b.setReal( ( histMax * ( ( r.a.getMaxValue() - r.a.getMinValue() ) / hist.numBins() ) ) + r.a.getMinValue() );
	}

	@Override
	public UnaryOutputOperation< IterableInterval< T >, ValuePair< T, T >> copy()
	{
		return new MinMax< T >();
	}

	@Override
<<<<<<< HEAD
	public UnaryObjectFactory< IterableInterval< T >, Pair< T, T >> bufferFactory()
=======
	public ValuePair< T, T > compute( IterableInterval< T > in )
>>>>>>> 1aae8203
	{
		return new UnaryObjectFactory< IterableInterval< T >, Pair< T, T > >()
		{

			@Override
			public Pair< T, T > instantiate( IterableInterval< T > a )
			{
				final T t = a.iterator().next();
				return new Pair< T, T >( t.createVariable(), t.createVariable() );
			}
		};
	}
}<|MERGE_RESOLUTION|>--- conflicted
+++ resolved
@@ -39,6 +39,7 @@
 import java.util.Iterator;
 
 import net.imglib2.IterableInterval;
+import net.imglib2.Pair;
 import net.imglib2.ops.img.UnaryObjectFactory;
 import net.imglib2.ops.operation.UnaryOutputOperation;
 import net.imglib2.type.numeric.RealType;
@@ -49,7 +50,8 @@
  * 
  * @author Christian Dietz (University of Konstanz)
  * 
- * @param <T> TODO
+ * @param <T>
+ *            TODO
  */
 public final class MinMax< T extends RealType< T >> implements UnaryOutputOperation< IterableInterval< T >, ValuePair< T, T >>
 {
@@ -68,7 +70,7 @@
 		{
 
 			int bins;
-			if ( !(type.getMaxValue() < Integer.MAX_VALUE))
+			if ( !( type.getMaxValue() < Integer.MAX_VALUE ) )
 			{
 				bins = Short.MAX_VALUE * 2;
 			}
@@ -88,18 +90,7 @@
 	}
 
 	@Override
-<<<<<<< HEAD
-	public Pair< T, T > compute( IterableInterval< T > op, Pair< T, T > r )
-=======
-	public ValuePair< T, T > createEmptyOutput( IterableInterval< T > op )
-	{
-		final T t = op.iterator().next();
-		return new ValuePair< T, T >( t.createVariable(), t.createVariable() );
-	}
-
-	@Override
 	public ValuePair< T, T > compute( IterableInterval< T > op, ValuePair< T, T > r )
->>>>>>> 1aae8203
 	{
 
 		if ( saturation == 0 )
@@ -164,20 +155,16 @@
 	}
 
 	@Override
-<<<<<<< HEAD
-	public UnaryObjectFactory< IterableInterval< T >, Pair< T, T >> bufferFactory()
-=======
-	public ValuePair< T, T > compute( IterableInterval< T > in )
->>>>>>> 1aae8203
+	public UnaryObjectFactory< IterableInterval< T >, ValuePair< T, T >> bufferFactory()
 	{
-		return new UnaryObjectFactory< IterableInterval< T >, Pair< T, T > >()
+		return new UnaryObjectFactory< IterableInterval< T >, ValuePair< T, T > >()
 		{
 
 			@Override
-			public Pair< T, T > instantiate( IterableInterval< T > a )
+			public ValuePair< T, T > instantiate( IterableInterval< T > a )
 			{
 				final T t = a.iterator().next();
-				return new Pair< T, T >( t.createVariable(), t.createVariable() );
+				return new ValuePair< T, T >( t.createVariable(), t.createVariable() );
 			}
 		};
 	}
