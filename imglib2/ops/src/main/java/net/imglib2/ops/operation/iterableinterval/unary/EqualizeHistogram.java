/*
 * #%L
 * ImgLib2: a general-purpose, multidimensional image processing library.
 * %%
 * Copyright (C) 2009 - 2012 Stephan Preibisch, Stephan Saalfeld, Tobias
 * Pietzsch, Albert Cardona, Barry DeZonia, Curtis Rueden, Lee Kamentsky, Larry
 * Lindsey, Johannes Schindelin, Christian Dietz, Grant Harris, Jean-Yves
 * Tinevez, Steffen Jaensch, Mark Longair, Nick Perry, and Jan Funke.
 * %%
 * Redistribution and use in source and binary forms, with or without
 * modification, are permitted provided that the following conditions are met:
 * 
 * 1. Redistributions of source code must retain the above copyright notice,
 *    this list of conditions and the following disclaimer.
 * 2. Redistributions in binary form must reproduce the above copyright notice,
 *    this list of conditions and the following disclaimer in the documentation
 *    and/or other materials provided with the distribution.
 * 
 * THIS SOFTWARE IS PROVIDED BY THE COPYRIGHT HOLDERS AND CONTRIBUTORS "AS IS"
 * AND ANY EXPRESS OR IMPLIED WARRANTIES, INCLUDING, BUT NOT LIMITED TO, THE
 * IMPLIED WARRANTIES OF MERCHANTABILITY AND FITNESS FOR A PARTICULAR PURPOSE
 * ARE DISCLAIMED. IN NO EVENT SHALL THE COPYRIGHT HOLDERS OR CONTRIBUTORS BE
 * LIABLE FOR ANY DIRECT, INDIRECT, INCIDENTAL, SPECIAL, EXEMPLARY, OR
 * CONSEQUENTIAL DAMAGES (INCLUDING, BUT NOT LIMITED TO, PROCUREMENT OF
 * SUBSTITUTE GOODS OR SERVICES; LOSS OF USE, DATA, OR PROFITS; OR BUSINESS
 * INTERRUPTION) HOWEVER CAUSED AND ON ANY THEORY OF LIABILITY, WHETHER IN
 * CONTRACT, STRICT LIABILITY, OR TORT (INCLUDING NEGLIGENCE OR OTHERWISE)
 * ARISING IN ANY WAY OUT OF THE USE OF THIS SOFTWARE, EVEN IF ADVISED OF THE
 * POSSIBILITY OF SUCH DAMAGE.
 * 
 * The views and conclusions contained in the software and documentation are
 * those of the authors and should not be interpreted as representing official
 * policies, either expressed or implied, of any organization.
 * #L%
 */

package net.imglib2.ops.operation.iterableinterval.unary;

import net.imglib2.Cursor;
import net.imglib2.IterableInterval;
import net.imglib2.ops.operation.Operations;
import net.imglib2.ops.operation.UnaryOperation;
import net.imglib2.type.numeric.RealType;

/**
 * TODO
 * 
 * @author Martin Horn (University of Konstanz)
 */
public class EqualizeHistogram<T extends RealType<T>> implements
		UnaryOperation<IterableInterval<T>, IterableInterval<T>> {

	@Override
	public IterableInterval<T> compute(IterableInterval<T> in,
			IterableInterval<T> r) {

		assert (in.iterationOrder().equals(r.iterationOrder()));

<<<<<<< HEAD
		int[] histo = Operations.compute( new MakeHistogram< T >(), in ).hist();
=======
		int[] histo = new MakeHistogram<T>().compute(in).hist();
>>>>>>> 0d084aa6

		T val = r.firstElement().createVariable();

		int min = (int) val.getMaxValue();
		// calc cumulated histogram
		for (int i = 1; i < histo.length; i++) {
			histo[i] = histo[i] + histo[i - 1];
			if (histo[i] != 0) {
				min = Math.min(min, histo[i]);
			}
		}

		// global possible extrema
		double gmax = val.getMaxValue();
		double gmin = val.getMinValue();

		Cursor<T> cin = in.cursor();
		Cursor<T> cout = r.cursor();

		long numPix = r.size();

		while (cin.hasNext()) {
			cin.fwd();
			cout.fwd();

			val = cin.get();
			int p = histo[(int) val.getRealFloat() - (int) gmin];
			double t = (p - min);
			t /= numPix - min;
			t *= gmax;
			p = (int) Math.round(t);
			cout.get().setReal(p);
		}
		return r;

	}

	@Override
	public UnaryOperation<IterableInterval<T>, IterableInterval<T>> copy() {
		return new EqualizeHistogram<T>();
	}
}<|MERGE_RESOLUTION|>--- conflicted
+++ resolved
@@ -56,11 +56,7 @@
 
 		assert (in.iterationOrder().equals(r.iterationOrder()));
 
-<<<<<<< HEAD
 		int[] histo = Operations.compute( new MakeHistogram< T >(), in ).hist();
-=======
-		int[] histo = new MakeHistogram<T>().compute(in).hist();
->>>>>>> 0d084aa6
 
 		T val = r.firstElement().createVariable();
 
