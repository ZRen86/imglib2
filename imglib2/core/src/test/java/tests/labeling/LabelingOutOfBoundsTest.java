--- conflicted
+++ resolved
@@ -1,8 +1,3 @@
-<<<<<<< HEAD
-/**
- *
- */
-=======
 /*
  * #%L
  * ImgLib2: a general-purpose, multidimensional image processing library.
@@ -39,7 +34,6 @@
  * #L%
  */
 
->>>>>>> 821c563e
 package tests.labeling;
 
 import static org.junit.Assert.assertEquals;
@@ -62,7 +56,7 @@
 import org.junit.Test;
 
 /**
- *
+ * 
  * @author leek
  */
 public class LabelingOutOfBoundsTest
@@ -112,4 +106,4 @@
 		assertTrue( result.isOutOfBounds() );
 		assertTrue( result.get().getLabeling().isEmpty() );
 	}
-}
+}