--- conflicted
+++ resolved
@@ -265,14 +265,8 @@
 	public PlanarRandomAccess< T > randomAccess()
 	{
 		if ( n == 1 )
-<<<<<<< HEAD
 			return new PlanarRandomAccess1D< T >( this );
-		else
-			return new PlanarRandomAccess< T >( this );
-=======
-			return new PlanarRandomAccess1D<T>( this );
-		return new PlanarRandomAccess<T>( this );
->>>>>>> 0d084aa6
+		return new PlanarRandomAccess< T >( this );
 	}
 
 	@Override
