--- conflicted
+++ resolved
@@ -49,15 +49,15 @@
 import net.imglib2.view.iteration.SubIntervalIterable;
 
 /**
- * This {@link Img} stores an image in a single linear array of basic types. By
- * that, it provides the fastest possible access to data while limiting the
- * number of basic types stored to {@link Integer#MAX_VALUE}. Keep in mind that
- * this does not necessarily reflect the number of pixels, because a pixel can
- * be stored in less than or more than a basic type entry.
- * 
+ * This {@link Img} stores an image in a single linear array of basic
+ * types.  By that, it provides the fastest possible access to data while
+ * limiting the number of basic types stored to {@link Integer#MAX_VALUE}.
+ * Keep in mind that this does not necessarily reflect the number of pixels,
+ * because a pixel can be stored in less than or more than a basic type entry.
+ *
  * @param <T>
  * @param <A>
- * 
+ *
  * @author Stephan Preibisch
  * @author Stephan Saalfeld
  * @author Stephan Saalfeld <saalfeld@mpi-cbg.de>
@@ -70,9 +70,9 @@
 	final private A data;
 
 	/**
-	 * TODO check for the size of numPixels being < Integer.MAX_VALUE? TODO Type
-	 * is suddenly not necessary anymore
-	 * 
+	 * TODO check for the size of numPixels being < Integer.MAX_VALUE?
+	 * TODO Type is suddenly not necessary anymore
+	 *
 	 * @param factory
 	 * @param data
 	 * @param dim
@@ -83,7 +83,7 @@
 		super( dim, entitiesPerPixel );
 		this.dim = new int[ n ];
 		for ( int d = 0; d < n; ++d )
-			this.dim[ d ] = ( int ) dim[ d ];
+			this.dim[ d ] = ( int )dim[ d ];
 
 		this.steps = new int[ n ];
 		IntervalIndexer.createAllocationSteps( this.dim, this.steps );
@@ -97,28 +97,16 @@
 	}
 
 	@Override
-	public ArrayCursor< T > cursor()
-	{
-		return new ArrayCursor< T >( this );
-	}
-
-	@Override
-	public ArrayLocalizingCursor< T > localizingCursor()
-	{
-		return new ArrayLocalizingCursor< T >( this );
-	}
-
-	@Override
-	public ArrayRandomAccess< T > randomAccess()
-	{
-		return new ArrayRandomAccess< T >( this );
-	}
-
-	@Override
-	public ArrayRandomAccess< T > randomAccess( final Interval interval )
-	{
-		return randomAccess();
-	}
+	public ArrayCursor< T > cursor() { return new ArrayCursor< T >( this ); }
+
+	@Override
+	public ArrayLocalizingCursor< T > localizingCursor() { return new ArrayLocalizingCursor< T >( this ); }
+
+	@Override
+	public ArrayRandomAccess< T > randomAccess() { return new ArrayRandomAccess< T >( this ); }
+
+	@Override
+	public ArrayRandomAccess< T > randomAccess( final Interval interval ){ return randomAccess(); }
 
 	@Override
 	public FlatIterationOrder iterationOrder()
@@ -127,10 +115,7 @@
 	}
 
 	@Override
-	public ArrayImgFactory< T > factory()
-	{
-		return new ArrayImgFactory< T >();
-	}
+	public ArrayImgFactory<T> factory() { return new ArrayImgFactory<T>(); }
 
 	@Override
 	public ArrayImg< T, ? > copy()
@@ -147,12 +132,12 @@
 	}
 
 	/**
-	 * Dummy implementation. TODO: add optimized ArrayCursor.
+	 * Dummy implementation.
+	 * TODO: add optimized ArrayCursor.
 	 */
 	@Override
 	public Cursor< T > cursor( final Interval interval )
 	{
-<<<<<<< HEAD
 		System.out.println( "cursor( " + Util.printInterval( interval ) + " )" );
 
 		int dimLength = fastCursorAvailable( interval );
@@ -214,19 +199,15 @@
 		}
 
 		return dimIdx;
-=======
-		System.out.println( "ArrayImg.cursor( " + Util.printInterval( interval ) + " )" );
-		return new IterableRandomAccessibleInterval< T >( Views.interval( this, interval ) ).cursor();
->>>>>>> 2982db73
 	}
 
 	/**
-	 * Dummy implementation. TODO: add optimized ArrayLocalizingCursor.
+	 * Dummy implementation.
+	 * TODO: add optimized ArrayLocalizingCursor.
 	 */
 	@Override
 	public Cursor< T > localizingCursor( final Interval interval )
 	{
-<<<<<<< HEAD
 		System.out.println( "localizingCursor( " + Util.printInterval( interval ) + " )" );
 
 		int dimLength = fastCursorAvailable( interval );
@@ -238,9 +219,5 @@
 		{
 			return Views.iterable( Views.interval( this, interval ) ).cursor();
 		}
-=======
-		System.out.println( "ArrayImg.localizingCursor( " + Util.printInterval( interval ) + " )" );
-		return new IterableRandomAccessibleInterval< T >( Views.interval( this, interval ) ).cursor();
->>>>>>> 2982db73
 	}
 }