--- conflicted
+++ resolved
@@ -1,23 +1,3 @@
-<<<<<<< HEAD
-/**
- * This program is free software; you can redistribute it and/or
- * modify it under the terms of the GNU General Public License 2
- * as published by the Free Software Foundation.
- *
- * This program is distributed in the hope that it will be useful,
- * but WITHOUT ANY WARRANTY; without even the implied warranty of
- * MERCHANTABILITY or FITNESS FOR A PARTICULAR PURPOSE.  See the
- * GNU General Public License for more details.
- *
- * You should have received a copy of the GNU General Public License
- * along with this program; if not, write to the Free Software
- * Foundation, Inc., 59 Temple Place - Suite 330, Boston, MA  02111-1307, USA.
- *
- * @author Lee Kamentsky
- * @modified Christian Dietz, Martin Horn
- *
- */
-=======
 /*
  * #%L
  * ImgLib2: a general-purpose, multidimensional image processing library.
@@ -54,8 +34,6 @@
  * #L%
  */
 
->>>>>>> 821c563e
-
 package net.imglib2.labeling;
 
 import java.util.Iterator;
@@ -72,23 +50,13 @@
 import net.imglib2.type.numeric.IntegerType;
 
 /**
-<<<<<<< HEAD
  * A labeling backed by a native image that takes a labeling type backed by an
  * int array.
- *
- * @author leek
- *
+ * 
  * @param <T>
  *            the type of labels assigned to pixels
-=======
- * A labeling backed by a native image that takes a
- * labeling type backed by an int array.
- * 
- * @param <T> the type of labels assigned to pixels
- *
+ * 
  * @author Lee Kamentsky
- * @author leek
->>>>>>> 821c563e
  */
 public class NativeImgLabeling< T extends Comparable< T >, I extends IntegerType< I >> extends AbstractNativeLabeling< T >
 {
@@ -114,7 +82,7 @@
 	/**
 	 * Create a labeling backed by a native image with custom strategy and image
 	 * factory
-	 *
+	 * 
 	 * @param dim
 	 *            - dimensions of the labeling
 	 * @param strategyFactory
@@ -139,7 +107,7 @@
 
 	/*
 	 * (non-Javadoc)
-	 *
+	 * 
 	 * @see
 	 * net.imglib2.labeling.AbstractNativeLabeling#setLinkedType(net.imglib2
 	 * .labeling.LabelingType)
@@ -202,20 +170,9 @@
 	}
 
 	@Override
-<<<<<<< HEAD
 	public boolean equalIterationOrder( final IterableRealInterval< ? > f )
 	{
 		return false;
-=======
-	public Object iterationOrder()
-	{
-		return img.iterationOrder();
-	}
-
-	@Override
-	public Cursor<LabelingType<T>> cursor() {
-		return img.cursor();
->>>>>>> 821c563e
 	}
 
 	@Override
@@ -251,4 +208,10 @@
 		};
 	}
 
-}
+	@Override
+	public Object iterationOrder()
+	{
+		return img.iterationOrder();
+	}
+
+}