--- conflicted
+++ resolved
@@ -35,10 +35,7 @@
  *
  * @author Stephan Preibisch
  */
-<<<<<<< HEAD
-=======
 @Deprecated
->>>>>>> e30b5015
 public class Location extends Point
 {
 	public Location ( final Localizable position )
