<?xml version="1.0" encoding="UTF-8"?>
<project xmlns="http://maven.apache.org/POM/4.0.0"
	xmlns:xsi="http://www.w3.org/2001/XMLSchema-instance"
	xsi:schemaLocation="http://maven.apache.org/POM/4.0.0
		http://maven.apache.org/xsd/maven-4.0.0.xsd">
	<modelVersion>4.0.0</modelVersion>

	<parent>
		<groupId>net.imglib2</groupId>
		<artifactId>pom-imglib2</artifactId>
		<version>2.0.0-SNAPSHOT</version>
	</parent>

	<artifactId>imglib2-tests</artifactId>

	<name>ImgLib2 Tests</name>
	<description>Integration tests for ImgLib2.</description>

	<licenses>
		<license>
			<name>GPL 2 or later</name>
			<url>http://www.gnu.org/licenses/gpl-2.0.txt</url>
			<distribution>repo</distribution>
		</license>
	</licenses>

<<<<<<< HEAD
  <dependencies>
    <dependency>
      <groupId>${project.groupId}</groupId>
      <artifactId>imglib2</artifactId>
      <version>${project.version}</version>
      <type>test-jar</type>
      <scope>test</scope>
    </dependency>
    <dependency>
      <groupId>${project.groupId}</groupId>
      <artifactId>imglib2-algorithms</artifactId>
      <version>${project.version}</version>
      <scope>test</scope>
    </dependency>
    <dependency>
      <groupId>${project.groupId}</groupId>
      <artifactId>imglib2-algorithms-gpl</artifactId>
      <version>${project.version}</version>
      <scope>test</scope>
    </dependency>
    <dependency>
      <groupId>${project.groupId}</groupId>
      <artifactId>imglib2-ij</artifactId>
      <version>${project.version}</version>
      <scope>test</scope>
    </dependency>
    <dependency>
      <groupId>${project.groupId}</groupId>
      <artifactId>imglib2-io</artifactId>
      <version>${project.version}</version>
      <scope>test</scope>
    </dependency>
    <dependency>
      <groupId>${project.groupId}</groupId>
      <artifactId>imglib2-realtransform</artifactId>
      <version>${project.version}</version>
      <scope>test</scope>
    </dependency>
    <dependency>
      <groupId>${imagej.groupId}</groupId>
      <artifactId>ij</artifactId>
      <version>${imagej1.version}</version>
      <scope>test</scope>
    </dependency>
    <dependency>
      <groupId>jama</groupId>
      <artifactId>jama</artifactId>
      <version>1.0.2</version>
      <scope>test</scope>
    </dependency>
    <dependency>
      <groupId>junit</groupId>
      <artifactId>junit</artifactId>
      <version>4.9</version>
      <scope>test</scope>
    </dependency>
    <dependency>
      <groupId>mpicbg</groupId>
      <artifactId>mpicbg</artifactId>
      <version>20111128</version>
      <scope>test</scope>
    </dependency>
    <dependency>
    	<groupId>net.imglib2</groupId>
    	<artifactId>imglib2-tutorial</artifactId>
    	<version>2.0-SNAPSHOT</version>
    </dependency>
  </dependencies>
=======
	<dependencies>
		<dependency>
			<groupId>${project.groupId}</groupId>
			<artifactId>imglib2</artifactId>
			<version>${project.version}</version>
			<scope>test</scope>
		</dependency>
		<dependency>
			<groupId>${project.groupId}</groupId>
			<artifactId>imglib2-algorithms</artifactId>
			<version>${project.version}</version>
			<scope>test</scope>
		</dependency>
		<dependency>
			<groupId>${project.groupId}</groupId>
			<artifactId>imglib2-algorithms-gpl</artifactId>
			<version>${project.version}</version>
			<scope>test</scope>
		</dependency>
		<dependency>
			<groupId>${project.groupId}</groupId>
			<artifactId>imglib2-ij</artifactId>
			<version>${project.version}</version>
			<scope>test</scope>
		</dependency>
		<dependency>
			<groupId>${project.groupId}</groupId>
			<artifactId>imglib2-io</artifactId>
			<version>${project.version}</version>
			<scope>test</scope>
		</dependency>
		<dependency>
			<groupId>${project.groupId}</groupId>
			<artifactId>imglib2-realtransform</artifactId>
			<version>${project.version}</version>
			<scope>test</scope>
		</dependency>
		<dependency>
			<groupId>${imagej.groupId}</groupId>
			<artifactId>ij</artifactId>
			<version>${imagej1.version}</version>
			<scope>test</scope>
		</dependency>
		<dependency>
			<groupId>jama</groupId>
			<artifactId>jama</artifactId>
			<version>1.0.2</version>
			<scope>test</scope>
		</dependency>
		<dependency>
			<groupId>junit</groupId>
			<artifactId>junit</artifactId>
			<version>4.9</version>
			<scope>test</scope>
		</dependency>
		<dependency>
			<groupId>mpicbg</groupId>
			<artifactId>mpicbg</artifactId>
			<version>20111128</version>
			<scope>test</scope>
		</dependency>
	</dependencies>
>>>>>>> 4ac7bc6c

	<build>
		<plugins>
			<plugin>
				<groupId>org.codehaus.mojo</groupId>
				<artifactId>license-maven-plugin</artifactId>
				<configuration>
					<licenseName>gpl_v2</licenseName>
				</configuration>
			</plugin>
		</plugins>
	</build>

	<!-- NB: for project parent, in case of partial checkout -->
	<repositories>
		<repository>
			<id>imagej.releases</id>
			<url>http://maven.imagej.net/content/repositories/releases</url>
		</repository>
		<repository>
			<id>imagej.snapshots</id>
			<url>http://maven.imagej.net/content/repositories/snapshots</url>
		</repository>
	</repositories>

</project><|MERGE_RESOLUTION|>--- conflicted
+++ resolved
@@ -24,81 +24,12 @@
 		</license>
 	</licenses>
 
-<<<<<<< HEAD
-  <dependencies>
-    <dependency>
-      <groupId>${project.groupId}</groupId>
-      <artifactId>imglib2</artifactId>
-      <version>${project.version}</version>
-      <type>test-jar</type>
-      <scope>test</scope>
-    </dependency>
-    <dependency>
-      <groupId>${project.groupId}</groupId>
-      <artifactId>imglib2-algorithms</artifactId>
-      <version>${project.version}</version>
-      <scope>test</scope>
-    </dependency>
-    <dependency>
-      <groupId>${project.groupId}</groupId>
-      <artifactId>imglib2-algorithms-gpl</artifactId>
-      <version>${project.version}</version>
-      <scope>test</scope>
-    </dependency>
-    <dependency>
-      <groupId>${project.groupId}</groupId>
-      <artifactId>imglib2-ij</artifactId>
-      <version>${project.version}</version>
-      <scope>test</scope>
-    </dependency>
-    <dependency>
-      <groupId>${project.groupId}</groupId>
-      <artifactId>imglib2-io</artifactId>
-      <version>${project.version}</version>
-      <scope>test</scope>
-    </dependency>
-    <dependency>
-      <groupId>${project.groupId}</groupId>
-      <artifactId>imglib2-realtransform</artifactId>
-      <version>${project.version}</version>
-      <scope>test</scope>
-    </dependency>
-    <dependency>
-      <groupId>${imagej.groupId}</groupId>
-      <artifactId>ij</artifactId>
-      <version>${imagej1.version}</version>
-      <scope>test</scope>
-    </dependency>
-    <dependency>
-      <groupId>jama</groupId>
-      <artifactId>jama</artifactId>
-      <version>1.0.2</version>
-      <scope>test</scope>
-    </dependency>
-    <dependency>
-      <groupId>junit</groupId>
-      <artifactId>junit</artifactId>
-      <version>4.9</version>
-      <scope>test</scope>
-    </dependency>
-    <dependency>
-      <groupId>mpicbg</groupId>
-      <artifactId>mpicbg</artifactId>
-      <version>20111128</version>
-      <scope>test</scope>
-    </dependency>
-    <dependency>
-    	<groupId>net.imglib2</groupId>
-    	<artifactId>imglib2-tutorial</artifactId>
-    	<version>2.0-SNAPSHOT</version>
-    </dependency>
-  </dependencies>
-=======
 	<dependencies>
 		<dependency>
 			<groupId>${project.groupId}</groupId>
 			<artifactId>imglib2</artifactId>
 			<version>${project.version}</version>
+			<type>test-jar</type>
 			<scope>test</scope>
 		</dependency>
 		<dependency>
@@ -156,7 +87,6 @@
 			<scope>test</scope>
 		</dependency>
 	</dependencies>
->>>>>>> 4ac7bc6c
 
 	<build>
 		<plugins>
