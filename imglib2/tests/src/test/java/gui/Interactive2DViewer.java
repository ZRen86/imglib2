/*
 * #%L
 * ImgLib2: a general-purpose, multidimensional image processing library.
 * %%
 * Copyright (C) 2009 - 2012 Stephan Preibisch, Stephan Saalfeld, Tobias
 * Pietzsch, Albert Cardona, Barry DeZonia, Curtis Rueden, Lee Kamentsky, Larry
 * Lindsey, Johannes Schindelin, Christian Dietz, Grant Harris, Jean-Yves
 * Tinevez, Steffen Jaensch, Mark Longair, Nick Perry, and Jan Funke.
 * %%
 * This program is free software: you can redistribute it and/or modify
 * it under the terms of the GNU General Public License as
 * published by the Free Software Foundation, either version 2 of the
 * License, or (at your option) any later version.
 *
 * This program is distributed in the hope that it will be useful,
 * but WITHOUT ANY WARRANTY; without even the implied warranty of
 * MERCHANTABILITY or FITNESS FOR A PARTICULAR PURPOSE.  See the
 * GNU General Public License for more details.
 *
 * You should have received a copy of the GNU General Public
 * License along with this program.  If not, see
 * <http://www.gnu.org/licenses/gpl-2.0.html>.
 * #L%
 */

package gui;

import java.util.Collection;

import net.imglib2.RandomAccessible;
import net.imglib2.converter.Converter;
import net.imglib2.display.XYRandomAccessibleProjector;
import net.imglib2.interpolation.Interpolant;
import net.imglib2.interpolation.InterpolatorFactory;
import net.imglib2.interpolation.randomaccess.NLinearInterpolatorFactory;
import net.imglib2.interpolation.randomaccess.NearestNeighborInterpolatorFactory;
import net.imglib2.realtransform.AffineGet;
import net.imglib2.realtransform.AffineRandomAccessible;
import net.imglib2.realtransform.AffineTransform2D;
import net.imglib2.type.numeric.ARGBType;
import net.imglib2.type.numeric.NumericType;

<<<<<<< HEAD
public class Interactive2DViewer< T extends NumericType< T > > extends AbstractInteractiveViewer implements TransformEventHandler2D.TransformListener
=======
public class Interactive2DViewer< T extends NumericType< T > & NativeType< T > > extends AbstractInteractive2DViewer< T >
>>>>>>> 87cc10b9
{
	/**
	 * the {@link RandomAccessible} to display
	 */
	final protected RandomAccessible< T > source;

	final protected NearestNeighborInterpolatorFactory< T > nnFactory = new NearestNeighborInterpolatorFactory< T >();

	final protected NLinearInterpolatorFactory< T > nlFactory = new NLinearInterpolatorFactory< T >();


	/**
	 *
	 * @param width
	 *            width of the display window
	 * @param height
	 *            height of the display window
	 * @param source
	 *            the {@link RandomAccessible} to display
	 * @param converter
	 *            converts {@link #source} type T to ARGBType for display
	 * @param initialTransform
	 *            initial transformation to apply to the {@link #source}
	 */
	public Interactive2DViewer( final int width, final int height, final RandomAccessible< T > source, final Converter< T, ARGBType > converter, final AffineTransform2D initialTransform, final Collection< Object > handlers )
	{
		super( width, height, converter, initialTransform, handlers );
		this.source = source;

		projector = createProjector( nnFactory );

		requestRepaint();
		startPainter();
	}

	protected int interpolation = 0;

	@Override
	public void toggleInterpolation()
	{
		++interpolation;
		interpolation %= 2;
		switch ( interpolation )
		{
		case 0:
			projector = createProjector( nnFactory );
			break;
		case 1:
			projector = createProjector( nlFactory );
			break;
		}
		requestRepaint();
	}

	protected XYRandomAccessibleProjector< T, ARGBType > createProjector( final InterpolatorFactory< T, RandomAccessible< T > > interpolatorFactory )
	{
		final Interpolant< T, RandomAccessible< T > > interpolant = new Interpolant< T, RandomAccessible< T > >( source, interpolatorFactory );
		final AffineRandomAccessible< T, AffineGet > mapping = new AffineRandomAccessible< T, AffineGet >( interpolant, reducedAffineCopy.inverse() );
		return new XYRandomAccessibleProjector< T, ARGBType >( mapping, screenImage, converter );
	}
}<|MERGE_RESOLUTION|>--- conflicted
+++ resolved
@@ -40,11 +40,7 @@
 import net.imglib2.type.numeric.ARGBType;
 import net.imglib2.type.numeric.NumericType;
 
-<<<<<<< HEAD
-public class Interactive2DViewer< T extends NumericType< T > > extends AbstractInteractiveViewer implements TransformEventHandler2D.TransformListener
-=======
-public class Interactive2DViewer< T extends NumericType< T > & NativeType< T > > extends AbstractInteractive2DViewer< T >
->>>>>>> 87cc10b9
+public class Interactive2DViewer< T extends NumericType< T > > extends AbstractInteractive2DViewer< T >
 {
 	/**
 	 * the {@link RandomAccessible} to display
