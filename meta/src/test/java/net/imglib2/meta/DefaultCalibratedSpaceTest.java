/*
 * #%L
 * ImgLib2: a general-purpose, multidimensional image processing library.
 * %%
 * Copyright (C) 2009 - 2013 Stephan Preibisch, Tobias Pietzsch, Barry DeZonia,
 * Stephan Saalfeld, Albert Cardona, Curtis Rueden, Christian Dietz, Jean-Yves
 * Tinevez, Johannes Schindelin, Lee Kamentsky, Larry Lindsey, Grant Harris,
 * Mark Hiner, Aivar Grislis, Martin Horn, Nick Perry, Michael Zinsmaier,
 * Steffen Jaensch, Jan Funke, Mark Longair, and Dimiter Prodanov.
 * %%
 * Redistribution and use in source and binary forms, with or without
 * modification, are permitted provided that the following conditions are met:
 * 
 * 1. Redistributions of source code must retain the above copyright notice,
 *    this list of conditions and the following disclaimer.
 * 2. Redistributions in binary form must reproduce the above copyright notice,
 *    this list of conditions and the following disclaimer in the documentation
 *    and/or other materials provided with the distribution.
 * 
 * THIS SOFTWARE IS PROVIDED BY THE COPYRIGHT HOLDERS AND CONTRIBUTORS "AS IS"
 * AND ANY EXPRESS OR IMPLIED WARRANTIES, INCLUDING, BUT NOT LIMITED TO, THE
 * IMPLIED WARRANTIES OF MERCHANTABILITY AND FITNESS FOR A PARTICULAR PURPOSE
 * ARE DISCLAIMED. IN NO EVENT SHALL THE COPYRIGHT HOLDERS OR CONTRIBUTORS BE
 * LIABLE FOR ANY DIRECT, INDIRECT, INCIDENTAL, SPECIAL, EXEMPLARY, OR
 * CONSEQUENTIAL DAMAGES (INCLUDING, BUT NOT LIMITED TO, PROCUREMENT OF
 * SUBSTITUTE GOODS OR SERVICES; LOSS OF USE, DATA, OR PROFITS; OR BUSINESS
 * INTERRUPTION) HOWEVER CAUSED AND ON ANY THEORY OF LIABILITY, WHETHER IN
 * CONTRACT, STRICT LIABILITY, OR TORT (INCLUDING NEGLIGENCE OR OTHERWISE)
 * ARISING IN ANY WAY OUT OF THE USE OF THIS SOFTWARE, EVEN IF ADVISED OF THE
 * POSSIBILITY OF SUCH DAMAGE.
 * 
 * The views and conclusions contained in the software and documentation are
 * those of the authors and should not be interpreted as representing official
 * policies, either expressed or implied, of any organization.
 * #L%
 */

package net.imglib2.meta;

import static org.junit.Assert.assertEquals;
import static org.junit.Assert.assertNull;

import java.util.Arrays;

import net.imglib2.meta.axis.DefaultLinearAxis;
import net.imglib2.meta.axis.LinearAxis;

import org.junit.Test;

/**
 * Tests {@link DefaultCalibratedSpace}.
 * 
 * @author Barry DeZonia
 */
public class DefaultCalibratedSpaceTest extends AbstractMetaTest {

	private DefaultCalibratedSpace space;

	@Test
	public void testArrayConstructor() {
		final LinearAxis axis0 = new DefaultLinearAxis(Axes.X, "nm", 2);
		final LinearAxis axis1 = new DefaultLinearAxis(Axes.Y, "nm", 3);
		final LinearAxis axis2 = new DefaultLinearAxis(Axes.Z, "cm", 4);
		space = new DefaultCalibratedSpace(axis0, axis1, axis2);
		assertEquals(Axes.X, space.axis(0).type());
		assertEquals(Axes.Y, space.axis(1).type());
		assertEquals(Axes.Z, space.axis(2).type());
		assertEquals("nm", space.axis(0).unit());
		assertEquals("nm", space.axis(1).unit());
		assertEquals("cm", space.axis(2).unit());
		assertEquals(2, space.axis(0).calibratedValue(1), 0);
		assertEquals(3, space.axis(1).calibratedValue(1), 0);
		assertEquals(4, space.axis(2).calibratedValue(1), 0);
	}

	@Test
	public void testListConstructor() {
		// verify that axes are assigned correctly in the constructor
		final LinearAxis axis0 = new DefaultLinearAxis(Axes.X, "nm", 2);
		final LinearAxis axis1 = new DefaultLinearAxis(Axes.Y, "nm", 3);
		final LinearAxis axis2 = new DefaultLinearAxis(Axes.Z, "cm", 4);
		space =
			new DefaultCalibratedSpace(Arrays.asList(new CalibratedAxis[] { axis0,
				axis1, axis2 }));
		assertEquals(Axes.X, space.axis(0).type());
		assertEquals(Axes.Y, space.axis(1).type());
		assertEquals(Axes.Z, space.axis(2).type());
		assertEquals("nm", space.axis(0).unit());
		assertEquals("nm", space.axis(1).unit());
		assertEquals("cm", space.axis(2).unit());
		assertEquals(2, space.axis(0).calibratedValue(1), 0);
		assertEquals(3, space.axis(1).calibratedValue(1), 0);
		assertEquals(4, space.axis(2).calibratedValue(1), 0);
	}

	@Test
	public void testDefaultConstructor() {
		space = new DefaultCalibratedSpace(3);
<<<<<<< HEAD
		assertTrue(space.axis(0).type() instanceof DefaultAxisType);
		assertTrue(space.axis(1).type() instanceof DefaultAxisType);
		assertTrue(space.axis(2).type() instanceof DefaultAxisType);
		assertNull(space.unit(0));
		assertNull(space.unit(1));
		assertNull(space.unit(2));
		assertEquals(Double.NaN, space.calibration(0), 0);
		assertEquals(Double.NaN, space.calibration(1), 0);
		assertEquals(Double.NaN, space.calibration(2), 0);
		DefaultCalibratedAxis axis0 = new DefaultCalibratedAxis(Axes.X, "nm", 2);
		DefaultCalibratedAxis axis1 = new DefaultCalibratedAxis(Axes.Y, "nm", 3);
		DefaultCalibratedAxis axis2 = new DefaultCalibratedAxis(Axes.Z, "cm", 4);
=======
		// verify that axes have default (identity) calibrations
		assertEquals("Unknown", space.axis(0).type().getLabel());
		assertEquals("Unknown", space.axis(1).type().getLabel());
		assertEquals("Unknown", space.axis(2).type().getLabel());
		assertNull(space.axis(0).unit());
		assertNull(space.axis(1).unit());
		assertNull(space.axis(2).unit());
		assertEquals(0, space.axis(0).calibratedValue(0), 0);
		assertEquals(0, space.axis(1).calibratedValue(0), 0);
		assertEquals(0, space.axis(2).calibratedValue(0), 0);
		assertEquals(1, space.axis(0).calibratedValue(1), 0);
		assertEquals(1, space.axis(1).calibratedValue(1), 0);
		assertEquals(1, space.axis(2).calibratedValue(1), 0);
		// verify that axes are assigned correctly
		final LinearAxis axis0 = new DefaultLinearAxis(Axes.X, "nm", 2);
		final LinearAxis axis1 = new DefaultLinearAxis(Axes.Y, "nm", 3);
		final LinearAxis axis2 = new DefaultLinearAxis(Axes.Z, "cm", 4);
>>>>>>> 248bd792
		space.setAxis(axis0, 0);
		space.setAxis(axis1, 1);
		space.setAxis(axis2, 2);
		assertEquals(Axes.X, space.axis(0).type());
		assertEquals(Axes.Y, space.axis(1).type());
		assertEquals(Axes.Z, space.axis(2).type());
		assertEquals("nm", space.axis(0).unit());
		assertEquals("nm", space.axis(1).unit());
		assertEquals("cm", space.axis(2).unit());
		assertEquals(2, space.axis(0).calibratedValue(1), 0);
		assertEquals(3, space.axis(1).calibratedValue(1), 0);
		assertEquals(4, space.axis(2).calibratedValue(1), 0);
	}

}<|MERGE_RESOLUTION|>--- conflicted
+++ resolved
@@ -96,20 +96,6 @@
 	@Test
 	public void testDefaultConstructor() {
 		space = new DefaultCalibratedSpace(3);
-<<<<<<< HEAD
-		assertTrue(space.axis(0).type() instanceof DefaultAxisType);
-		assertTrue(space.axis(1).type() instanceof DefaultAxisType);
-		assertTrue(space.axis(2).type() instanceof DefaultAxisType);
-		assertNull(space.unit(0));
-		assertNull(space.unit(1));
-		assertNull(space.unit(2));
-		assertEquals(Double.NaN, space.calibration(0), 0);
-		assertEquals(Double.NaN, space.calibration(1), 0);
-		assertEquals(Double.NaN, space.calibration(2), 0);
-		DefaultCalibratedAxis axis0 = new DefaultCalibratedAxis(Axes.X, "nm", 2);
-		DefaultCalibratedAxis axis1 = new DefaultCalibratedAxis(Axes.Y, "nm", 3);
-		DefaultCalibratedAxis axis2 = new DefaultCalibratedAxis(Axes.Z, "cm", 4);
-=======
 		// verify that axes have default (identity) calibrations
 		assertEquals("Unknown", space.axis(0).type().getLabel());
 		assertEquals("Unknown", space.axis(1).type().getLabel());
@@ -127,7 +113,6 @@
 		final LinearAxis axis0 = new DefaultLinearAxis(Axes.X, "nm", 2);
 		final LinearAxis axis1 = new DefaultLinearAxis(Axes.Y, "nm", 3);
 		final LinearAxis axis2 = new DefaultLinearAxis(Axes.Z, "cm", 4);
->>>>>>> 248bd792
 		space.setAxis(axis0, 0);
 		space.setAxis(axis1, 1);
 		space.setAxis(axis2, 2);
