--- conflicted
+++ resolved
@@ -53,11 +53,7 @@
 	@Test
 	public void test1() {
 		axis = new DefaultTypedAxis();
-<<<<<<< HEAD
-		assertTrue(axis.type() instanceof DefaultAxisType);
-=======
 		assertUnknown(axis);
->>>>>>> 248bd792
 	}
 
 	@Test
