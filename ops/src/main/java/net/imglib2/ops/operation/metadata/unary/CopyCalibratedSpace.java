/*
 * #%L
 * ImgLib2: a general-purpose, multidimensional image processing library.
 * %%
 * Copyright (C) 2009 - 2013 Stephan Preibisch, Tobias Pietzsch, Barry DeZonia,
 * Stephan Saalfeld, Albert Cardona, Curtis Rueden, Christian Dietz, Jean-Yves
 * Tinevez, Johannes Schindelin, Lee Kamentsky, Larry Lindsey, Grant Harris,
 * Mark Hiner, Aivar Grislis, Martin Horn, Nick Perry, Michael Zinsmaier,
 * Steffen Jaensch, Jan Funke, Mark Longair, and Dimiter Prodanov.
 * %%
 * Redistribution and use in source and binary forms, with or without
 * modification, are permitted provided that the following conditions are met:
 * 
 * 1. Redistributions of source code must retain the above copyright notice,
 *    this list of conditions and the following disclaimer.
 * 2. Redistributions in binary form must reproduce the above copyright notice,
 *    this list of conditions and the following disclaimer in the documentation
 *    and/or other materials provided with the distribution.
 * 
 * THIS SOFTWARE IS PROVIDED BY THE COPYRIGHT HOLDERS AND CONTRIBUTORS "AS IS"
 * AND ANY EXPRESS OR IMPLIED WARRANTIES, INCLUDING, BUT NOT LIMITED TO, THE
 * IMPLIED WARRANTIES OF MERCHANTABILITY AND FITNESS FOR A PARTICULAR PURPOSE
 * ARE DISCLAIMED. IN NO EVENT SHALL THE COPYRIGHT HOLDERS OR CONTRIBUTORS BE
 * LIABLE FOR ANY DIRECT, INDIRECT, INCIDENTAL, SPECIAL, EXEMPLARY, OR
 * CONSEQUENTIAL DAMAGES (INCLUDING, BUT NOT LIMITED TO, PROCUREMENT OF
 * SUBSTITUTE GOODS OR SERVICES; LOSS OF USE, DATA, OR PROFITS; OR BUSINESS
 * INTERRUPTION) HOWEVER CAUSED AND ON ANY THEORY OF LIABILITY, WHETHER IN
 * CONTRACT, STRICT LIABILITY, OR TORT (INCLUDING NEGLIGENCE OR OTHERWISE)
 * ARISING IN ANY WAY OUT OF THE USE OF THIS SOFTWARE, EVEN IF ADVISED OF THE
 * POSSIBILITY OF SUCH DAMAGE.
 * 
 * The views and conclusions contained in the software and documentation are
 * those of the authors and should not be interpreted as representing official
 * policies, either expressed or implied, of any organization.
 * #L%
 */

package net.imglib2.ops.operation.metadata.unary;

import net.imglib2.Interval;
import net.imglib2.meta.CalibratedAxis;
import net.imglib2.meta.CalibratedSpace;
import net.imglib2.ops.operation.UnaryOperation;

/**
<<<<<<< HEAD
 * @author Christian Dietz (University of Konstanz)
 * 
 * @param <CS>
=======
 * @author Curtis Rueden
 *
 * @param <S> The type of the space to copy
>>>>>>> d3f8e640
 */
public class CopyCalibratedSpace< S extends CalibratedSpace<CalibratedAxis> > implements UnaryOperation< S, S >
{
	private Interval interval;

	public CopyCalibratedSpace()
	{
		interval = null;
	}

	public CopyCalibratedSpace( Interval interval )
	{
		this.interval = interval;
	}

	@Override
	public S compute( S input, S output )
	{

		int offset = 0;
		for ( int d = 0; d < input.numDimensions(); d++ )
		{
			if ( interval != null && interval.dimension( d ) == 1 )
			{
				offset++;
			}
			else
			{
				// NB: Axes are copied by reference here. If an axis is later
				// mutated, this could cause unintuitive side effects...
				output.setAxis( input.axis( d ), d - offset );
			}
		}

		return output;
	}

	@Override
	public UnaryOperation< S, S > copy()
	{
		return new CopyCalibratedSpace< S >();
	}

}<|MERGE_RESOLUTION|>--- conflicted
+++ resolved
@@ -43,15 +43,10 @@
 import net.imglib2.ops.operation.UnaryOperation;
 
 /**
-<<<<<<< HEAD
  * @author Christian Dietz (University of Konstanz)
- * 
- * @param <CS>
-=======
  * @author Curtis Rueden
  *
  * @param <S> The type of the space to copy
->>>>>>> d3f8e640
  */
 public class CopyCalibratedSpace< S extends CalibratedSpace<CalibratedAxis> > implements UnaryOperation< S, S >
 {
