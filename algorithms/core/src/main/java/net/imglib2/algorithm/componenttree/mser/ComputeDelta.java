--- conflicted
+++ resolved
@@ -38,11 +38,7 @@
  * component tree. This might mean addition or subtraction, depending on whether
  * it's a dark-to-bright or bright-to-dark pass. {@see ComputeDeltaBrightToDark}
  * {@see ComputeDeltaDarkToBright}
-<<<<<<< HEAD
- *
-=======
  * 
->>>>>>> 062cfb8a
  * @param <T>
  *            value type of the input image.
  * 
