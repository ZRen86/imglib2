--- conflicted
+++ resolved
@@ -93,11 +93,7 @@
 	public ArrayRandomAccess< T > randomAccess() { return new ArrayRandomAccess< T >( this ); }
 
 	@Override
-<<<<<<< HEAD
-	public ArrayOutOfBoundsRandomAccess<T> integerRandomAccess( final OutOfBoundsFactory<T, Img<T>> factory )
-=======
-	public ArrayOutOfBoundsRandomAccess<T> randomAccess(OutOfBoundsFactory<T, Img<T>> factory)
->>>>>>> 042744f7
+	public ArrayOutOfBoundsRandomAccess<T> randomAccess( final OutOfBoundsFactory<T, Img<T>> factory )
 	{
 		return new ArrayOutOfBoundsRandomAccess< T >( this, factory );
 	}
