--- conflicted
+++ resolved
@@ -51,16 +51,9 @@
 public class BasePairCharType extends AbstractNativeType< BasePairCharType > implements BasePairType< BasePairCharType >
 {
 	@Override
-<<<<<<< HEAD
 	public Fraction getEntitiesPerPixel() { return new Fraction(); }
-=======
-	public int getEntitiesPerPixel()
-	{
-		return 1;
-	}
 
 	final protected NativeImg< BasePairCharType, ? extends CharAccess > img;
->>>>>>> 01369d6b
 
 	// the DataAccess that holds the information
 	protected CharAccess dataAccess;
@@ -97,13 +90,8 @@
 	public NativeImg< BasePairCharType, ? extends CharAccess > createSuitableNativeImg( final NativeImgFactory< BasePairCharType > storageFactory, final long dim[] )
 	{
 		// create the container
-<<<<<<< HEAD
 		final NativeImg<BasePairCharType, ? extends CharAccess> container = storageFactory.createCharInstance( dim, new Fraction() );
 		
-=======
-		final NativeImg< BasePairCharType, ? extends CharAccess > container = storageFactory.createCharInstance( dim, 1 );
-
->>>>>>> 01369d6b
 		// create a Type that is linked to the container
 		final BasePairCharType linkedType = new BasePairCharType( container );
 
