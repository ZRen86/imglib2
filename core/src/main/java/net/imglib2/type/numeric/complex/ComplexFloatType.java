--- conflicted
+++ resolved
@@ -89,11 +89,7 @@
 	public NativeImg< ComplexFloatType, ? extends FloatAccess > createSuitableNativeImg( final NativeImgFactory< ComplexFloatType > storageFactory, final long dim[] )
 	{
 		// create the container
-<<<<<<< HEAD
 		final NativeImg<ComplexFloatType, ? extends FloatAccess> container = storageFactory.createFloatInstance( dim, new Fraction( 2, 1 ) );
-=======
-		final NativeImg< ComplexFloatType, ? extends FloatAccess > container = storageFactory.createFloatInstance( dim, 2 );
->>>>>>> 01369d6b
 
 		// create a Type that is linked to the container
 		final ComplexFloatType linkedType = new ComplexFloatType( container );
@@ -244,14 +240,7 @@
 	}
 
 	@Override
-<<<<<<< HEAD
 	public Fraction getEntitiesPerPixel() { return new Fraction( 2, 1 ); }
-=======
-	public int getEntitiesPerPixel()
-	{
-		return 2;
-	}
->>>>>>> 01369d6b
 
 	@Override
 	public void updateIndex( final int index )
