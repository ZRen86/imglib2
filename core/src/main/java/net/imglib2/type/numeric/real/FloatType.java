--- conflicted
+++ resolved
@@ -198,8 +198,6 @@
 	}
 
 	@Override
-<<<<<<< HEAD
-=======
 	public int hashCode()
 	{
 		// NB: Use the same hash code as java.lang.Float#hashCode().
@@ -207,7 +205,6 @@
 	}
 
 	@Override
->>>>>>> 5ddea7f8
 	public int compareTo( final FloatType c )
 	{
 		final float a = get();
@@ -270,7 +267,6 @@
 		return 1;
 	}
 
-<<<<<<< HEAD
 	@Override
 	public void updateIndex( final int index )
 	{
@@ -317,47 +313,5 @@
 	public NativeTypeId getNativeTypeId()
 	{
 		return NativeTypeId.Float;
-=======
-	@Override
-	public void updateIndex( final int index )
-	{
-		i = index;
-	}
-
-	@Override
-	public int getIndex()
-	{
-		return i;
-	}
-
-	@Override
-	public void incIndex()
-	{
-		++i;
-	}
-
-	@Override
-	public void incIndex( final int increment )
-	{
-		i += increment;
-	}
-
-	@Override
-	public void decIndex()
-	{
-		--i;
-	}
-
-	@Override
-	public void decIndex( final int decrement )
-	{
-		i -= decrement;
-	}
-
-	@Override
-	public int getBitsPerPixel()
-	{
-		return 32;
->>>>>>> 5ddea7f8
 	}
 }