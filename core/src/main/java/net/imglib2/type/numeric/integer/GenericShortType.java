--- conflicted
+++ resolved
@@ -41,24 +41,15 @@
 import net.imglib2.util.Util;
 
 /**
-<<<<<<< HEAD
  * Abstract base class for {@link NativeType native} {@link IntegerType}s that
  * encode their value into a 16bit short.
- *
-=======
- * TODO
  * 
->>>>>>> bf06d43b
  * @author Stephan Preibisch
  * @author Stephan Saalfeld <saalfelds@janelia.hhmi.org>
  */
-<<<<<<< HEAD
 public abstract class GenericShortType< T extends GenericShortType< T > >
-	extends AbstractIntegerType< T >
-	implements NativeType< T >
-=======
-public abstract class GenericShortType< T extends GenericShortType< T >> extends AbstractIntegerType< T > implements NativeType< T >
->>>>>>> bf06d43b
+		extends AbstractIntegerType< T >
+		implements NativeType< T >
 {
 	int i = 0;
 
