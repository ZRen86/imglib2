--- conflicted
+++ resolved
@@ -160,55 +160,20 @@
 	{
 		setValue( getCodedSignedByte( f ) );
 	}
-<<<<<<< HEAD
 
 	@Override
 	public int getInteger()
-=======
-
-	@Override
-	public int getInteger()
 	{
 		return get();
 	}
 
 	@Override
 	public long getIntegerLong()
->>>>>>> 5ddea7f8
 	{
 		return get();
 	}
 
 	@Override
-<<<<<<< HEAD
-	public long getIntegerLong()
-	{
-		return get();
-	}
-
-	@Override
-	public void setInteger( final int f )
-	{
-		set( f );
-	}
-
-	@Override
-	public void setInteger( final long f )
-	{
-		set( ( int ) f );
-	}
-
-	@Override
-	public double getMaxValue()
-	{
-		return -Byte.MIN_VALUE + Byte.MAX_VALUE;
-	}
-
-	@Override
-	public double getMinValue()
-	{
-		return 0;
-=======
 	public void setInteger( final int f )
 	{
 		set( f );
@@ -237,7 +202,6 @@
 	{
 		// NB: Use the same hash code as java.lang.Integer#hashCode().
 		return get();
->>>>>>> 5ddea7f8
 	}
 
 	@Override
@@ -259,7 +223,6 @@
 	{
 		return new UnsignedByteType( 0 );
 	}
-<<<<<<< HEAD
 
 	@Override
 	public UnsignedByteType copy()
@@ -277,18 +240,5 @@
 	public NativeTypeId getNativeTypeId()
 	{
 		return NativeTypeId.UnsignedByte;
-=======
-
-	@Override
-	public UnsignedByteType copy()
-	{
-		return new UnsignedByteType( get() );
-	}
-
-	@Override
-	public String toString()
-	{
-		return "" + get();
->>>>>>> 5ddea7f8
 	}
 }